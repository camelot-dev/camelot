--- conflicted
+++ resolved
@@ -30,40 +30,16 @@
         pass
 
 
-<<<<<<< HEAD
-def test_poppler_backend_error_when_no_use_fallback(monkeypatch):
-    BACKENDS = {
-        "poppler": PopplerBackendError,
-        "ghostscript": GhostscriptBackendNoError,
-    }
-    monkeypatch.setattr(
-        "camelot.backends.image_conversion.BACKENDS", BACKENDS, raising=True
-    )
-    backend = ImageConversionBackend(backend="poppler", use_fallback=False)
-=======
 def test_poppler_backend_error_when_no_use_fallback(patch_backends):
     backend = ImageConversionBackend(use_fallback=False)
->>>>>>> 0ebcd1c3
 
     message = "Image conversion failed with image conversion backend 'poppler'"
     with pytest.raises(ValueError, match=message):
         backend.convert("foo", "bar")
 
 
-<<<<<<< HEAD
-def test_ghostscript_backend_when_use_fallback(monkeypatch):
-    BACKENDS = {
-        "poppler": PopplerBackendError,
-        "ghostscript": GhostscriptBackendNoError,
-    }
-    monkeypatch.setattr(
-        "camelot.backends.image_conversion.BACKENDS", BACKENDS, raising=True
-    )
-    backend = ImageConversionBackend(backend="poppler")
-=======
 def test_ghostscript_backend_when_use_fallback(patch_backends):
     backend = ImageConversionBackend()
->>>>>>> 0ebcd1c3
     backend.convert("foo", "bar")
 
 
