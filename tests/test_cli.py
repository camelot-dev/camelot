# -*- coding: utf-8 -*-

import os

from click.testing import CliRunner

from camelot.cli import cli
from camelot.utils import TemporaryDirectory


testdir = os.path.dirname(os.path.abspath(__file__))
testdir = os.path.join(testdir, "files")


def test_help_output():
    runner = CliRunner()
    prog_name = runner.get_default_prog_name(cli)
    result = runner.invoke(cli, ["--help"])
    output = result.output

    assert prog_name == "camelot"
    assert result.output.startswith(
        "Usage: %(prog_name)s [OPTIONS] COMMAND" %
        locals()
    )
    assert all(
        v in result.output
        for v in [
            "Options:", "--version", "--help", "Commands:", "lattice",
            "stream"
        ]
    )


def test_cli_lattice():
    with TemporaryDirectory() as tempdir:
        infile = os.path.join(testdir, "foo.pdf")
        outfile = os.path.join(tempdir, "foo.csv")
        runner = CliRunner()
        result = runner.invoke(
            cli, ["--format", "csv", "--output", outfile, "lattice", infile]
        )
        assert result.exit_code == 0
        assert result.output == "Found 1 tables\n"

        result = runner.invoke(cli, ["--format", "csv", "lattice", infile])
        output_error = "Error: Please specify output file path using --output"
        assert output_error in result.output

        result = runner.invoke(cli, ["--output", outfile, "lattice", infile])
        format_error = "Please specify output file format using --format"
        assert format_error in result.output


def test_cli_stream():
    with TemporaryDirectory() as tempdir:
        infile = os.path.join(testdir, "budget.pdf")
        outfile = os.path.join(tempdir, "budget.csv")
        runner = CliRunner()
        result = runner.invoke(
            cli, ["--format", "csv", "--output", outfile, "stream", infile]
        )
        assert result.exit_code == 0
        assert result.output == "Found 1 tables\n"

        result = runner.invoke(cli, ["--format", "csv", "stream", infile])
        output_error = "Error: Please specify output file path using --output"
        assert output_error in result.output

        result = runner.invoke(cli, ["--output", outfile, "stream", infile])
        format_error = "Please specify output file format using --format"
        assert format_error in result.output


def test_cli_network():
    with TemporaryDirectory() as tempdir:
        infile = os.path.join(testdir, "budget.pdf")
        outfile = os.path.join(tempdir, "budget.csv")
        runner = CliRunner()
        result = runner.invoke(
            cli, ["--format", "csv", "--output", outfile, "network", infile]
        )
        assert result.exit_code == 0
        assert result.output == "Found 1 tables\n"

        result = runner.invoke(cli, ["--format", "csv", "network", infile])
        output_error = "Error: Please specify output file path using --output"
        assert output_error in result.output

        result = runner.invoke(cli, ["--output", outfile, "network", infile])
        format_error = "Please specify output file format using --format"
        assert format_error in result.output


def test_cli_password():
    with TemporaryDirectory() as tempdir:
        infile = os.path.join(testdir, "health_protected.pdf")
        outfile = os.path.join(tempdir, "health_protected.csv")
        runner = CliRunner()
        result = runner.invoke(
            cli,
            [
                "--password",
                "userpass",
                "--format",
                "csv",
                "--output",
                outfile,
                "stream",
                infile,
            ],
        )
        assert result.exit_code == 0
        assert result.output == "Found 1 tables\n"

        output_error = "file has not been decrypted"
        # no password
        result = runner.invoke(
            cli, ["--format", "csv", "--output", outfile, "stream", infile]
        )
        assert output_error in str(result.exception)

        # bad password
        result = runner.invoke(
            cli,
            [
                "--password",
                "wrongpass",
                "--format",
                "csv",
                "--output",
                outfile,
                "stream",
                infile,
            ],
        )
        assert output_error in str(result.exception)


def test_cli_output_format():
    with TemporaryDirectory() as tempdir:
        infile = os.path.join(testdir, "health.pdf")

        runner = CliRunner()

        # json
        outfile = os.path.join(tempdir, "health.json")
        result = runner.invoke(
            cli,
<<<<<<< HEAD
            ["--format", "json", "--output", outfile.format("json"), "stream",
             infile],
=======
            ["--format", "json", "--output", outfile, "stream", infile],
>>>>>>> 5efbcdce
        )
        assert result.exit_code == 0

        # excel
        outfile = os.path.join(tempdir, "health.xlsx")
        result = runner.invoke(
            cli,
<<<<<<< HEAD
            ["--format", "excel", "--output", outfile.format("xlsx"), "stream",
             infile],
=======
            ["--format", "excel", "--output", outfile, "stream", infile],
>>>>>>> 5efbcdce
        )
        assert result.exit_code == 0

        # html
        outfile = os.path.join(tempdir, "health.html")
        result = runner.invoke(
            cli,
<<<<<<< HEAD
            ["--format", "html", "--output", outfile.format("html"), "stream",
             infile],
=======
            ["--format", "html", "--output", outfile, "stream", infile],
>>>>>>> 5efbcdce
        )
        assert result.exit_code == 0

        # zip
        outfile = os.path.join(tempdir, "health.csv")
        result = runner.invoke(
            cli,
            [
                "--zip",
                "--format",
                "csv",
                "--output",
                outfile,
                "stream",
                infile,
            ],
        )
        assert result.exit_code == 0


def test_cli_quiet():
    with TemporaryDirectory() as tempdir:
        infile = os.path.join(testdir, "blank.pdf")
        outfile = os.path.join(tempdir, "blank.csv")
        runner = CliRunner()

        result = runner.invoke(
            cli, ["--format", "csv", "--output", outfile, "stream", infile]
        )
        assert "No tables found on page-1" in result.output

        result = runner.invoke(
            cli,
            [
                "--quiet", "--format", "csv", "--output", outfile, "stream",
                infile
            ]
        )
        assert "No tables found on page-1" not in result.output<|MERGE_RESOLUTION|>--- conflicted
+++ resolved
@@ -147,12 +147,8 @@
         outfile = os.path.join(tempdir, "health.json")
         result = runner.invoke(
             cli,
-<<<<<<< HEAD
             ["--format", "json", "--output", outfile.format("json"), "stream",
              infile],
-=======
-            ["--format", "json", "--output", outfile, "stream", infile],
->>>>>>> 5efbcdce
         )
         assert result.exit_code == 0
 
@@ -160,12 +156,8 @@
         outfile = os.path.join(tempdir, "health.xlsx")
         result = runner.invoke(
             cli,
-<<<<<<< HEAD
             ["--format", "excel", "--output", outfile.format("xlsx"), "stream",
              infile],
-=======
-            ["--format", "excel", "--output", outfile, "stream", infile],
->>>>>>> 5efbcdce
         )
         assert result.exit_code == 0
 
@@ -173,12 +165,8 @@
         outfile = os.path.join(tempdir, "health.html")
         result = runner.invoke(
             cli,
-<<<<<<< HEAD
             ["--format", "html", "--output", outfile.format("html"), "stream",
              infile],
-=======
-            ["--format", "html", "--output", outfile, "stream", infile],
->>>>>>> 5efbcdce
         )
         assert result.exit_code == 0
 
