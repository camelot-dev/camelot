# -*- coding: utf-8 -*-

import os
import warnings

import pytest

import camelot


testdir = os.path.dirname(os.path.abspath(__file__))
testdir = os.path.join(testdir, "files")
filename = os.path.join(testdir, "foo.pdf")


def test_unknown_flavor():
<<<<<<< HEAD
    message = ("Unknown flavor specified."
               " Use either 'lattice', 'stream', or 'network'")
    with pytest.raises(NotImplementedError, match=message):
        camelot.read_pdf(filename, flavor='chocolate')
=======
    message = "Unknown flavor specified." " Use either 'lattice' or 'stream'"
    with pytest.raises(NotImplementedError, match=message):
        tables = camelot.read_pdf(filename, flavor="chocolate")
>>>>>>> 5efbcdce


def test_input_kwargs():
    message = "columns cannot be used with flavor='lattice'"
    with pytest.raises(ValueError, match=message):
<<<<<<< HEAD
        camelot.read_pdf(filename, columns=['10,20,30,40'])
=======
        tables = camelot.read_pdf(filename, columns=["10,20,30,40"])
>>>>>>> 5efbcdce


def test_unsupported_format():
    message = "File format not supported"
    filename = os.path.join(testdir, "foo.csv")
    with pytest.raises(NotImplementedError, match=message):
        camelot.read_pdf(filename)


def test_stream_equal_length():
    message = "Length of table_areas and columns" " should be equal"
    with pytest.raises(ValueError, match=message):
<<<<<<< HEAD
        camelot.read_pdf(
            filename,
            flavor='stream',
            table_areas=['10,20,30,40'],
            columns=['10,20,30,40', '10,20,30,40']
=======
        tables = camelot.read_pdf(
            filename,
            flavor="stream",
            table_areas=["10,20,30,40"],
            columns=["10,20,30,40", "10,20,30,40"],
>>>>>>> 5efbcdce
        )


def test_image_warning():
    filename = os.path.join(testdir, "image.pdf")
    with warnings.catch_warnings():
        warnings.simplefilter("error")
        with pytest.raises(UserWarning) as e:
<<<<<<< HEAD
            camelot.read_pdf(filename)
        assert str(e.value) == 'page-1 is image-based, camelot only works ' \
            'on text-based pages.'
=======
            tables = camelot.read_pdf(filename)
            assert (
                str(e.value)
                == "page-1 is image-based, camelot only works on text-based pages."
            )
>>>>>>> 5efbcdce


def test_no_tables_found():
    filename = os.path.join(testdir, "blank.pdf")
    with warnings.catch_warnings():
        warnings.simplefilter("error")
        with pytest.raises(UserWarning) as e:
<<<<<<< HEAD
            camelot.read_pdf(filename)
        assert str(e.value) == 'No tables found on page-1'
=======
            tables = camelot.read_pdf(filename)
        assert str(e.value) == "No tables found on page-1"
>>>>>>> 5efbcdce


def test_no_tables_found_logs_suppressed():
    filename = os.path.join(testdir, "foo.pdf")
    with warnings.catch_warnings():
        # the test should fail if any warning is thrown
        warnings.simplefilter("error")
        try:
            camelot.read_pdf(filename, suppress_stdout=True)
        except Warning as e:
            warning_text = str(e)
            pytest.fail(f"Unexpected warning: {warning_text}")


def test_no_tables_found_warnings_suppressed():
    filename = os.path.join(testdir, "blank.pdf")
    with warnings.catch_warnings():
        # the test should fail if any warning is thrown
        warnings.simplefilter("error")
        try:
            camelot.read_pdf(filename, suppress_stdout=True)
        except Warning as e:
            warning_text = str(e)
            pytest.fail(f"Unexpected warning: {warning_text}")


def test_no_password():
    filename = os.path.join(testdir, "health_protected.pdf")
    message = "file has not been decrypted"
    with pytest.raises(Exception, match=message):
        camelot.read_pdf(filename)


def test_bad_password():
    filename = os.path.join(testdir, "health_protected.pdf")
    message = "file has not been decrypted"
    with pytest.raises(Exception, match=message):
<<<<<<< HEAD
        camelot.read_pdf(filename, password='wrongpass')
=======
        tables = camelot.read_pdf(filename, password="wrongpass")
>>>>>>> 5efbcdce
<|MERGE_RESOLUTION|>--- conflicted
+++ resolved
@@ -14,26 +14,16 @@
 
 
 def test_unknown_flavor():
-<<<<<<< HEAD
     message = ("Unknown flavor specified."
                " Use either 'lattice', 'stream', or 'network'")
     with pytest.raises(NotImplementedError, match=message):
         camelot.read_pdf(filename, flavor='chocolate')
-=======
-    message = "Unknown flavor specified." " Use either 'lattice' or 'stream'"
-    with pytest.raises(NotImplementedError, match=message):
-        tables = camelot.read_pdf(filename, flavor="chocolate")
->>>>>>> 5efbcdce
 
 
 def test_input_kwargs():
     message = "columns cannot be used with flavor='lattice'"
     with pytest.raises(ValueError, match=message):
-<<<<<<< HEAD
         camelot.read_pdf(filename, columns=['10,20,30,40'])
-=======
-        tables = camelot.read_pdf(filename, columns=["10,20,30,40"])
->>>>>>> 5efbcdce
 
 
 def test_unsupported_format():
@@ -46,19 +36,11 @@
 def test_stream_equal_length():
     message = "Length of table_areas and columns" " should be equal"
     with pytest.raises(ValueError, match=message):
-<<<<<<< HEAD
         camelot.read_pdf(
             filename,
             flavor='stream',
             table_areas=['10,20,30,40'],
             columns=['10,20,30,40', '10,20,30,40']
-=======
-        tables = camelot.read_pdf(
-            filename,
-            flavor="stream",
-            table_areas=["10,20,30,40"],
-            columns=["10,20,30,40", "10,20,30,40"],
->>>>>>> 5efbcdce
         )
 
 
@@ -67,17 +49,9 @@
     with warnings.catch_warnings():
         warnings.simplefilter("error")
         with pytest.raises(UserWarning) as e:
-<<<<<<< HEAD
             camelot.read_pdf(filename)
         assert str(e.value) == 'page-1 is image-based, camelot only works ' \
             'on text-based pages.'
-=======
-            tables = camelot.read_pdf(filename)
-            assert (
-                str(e.value)
-                == "page-1 is image-based, camelot only works on text-based pages."
-            )
->>>>>>> 5efbcdce
 
 
 def test_no_tables_found():
@@ -85,13 +59,8 @@
     with warnings.catch_warnings():
         warnings.simplefilter("error")
         with pytest.raises(UserWarning) as e:
-<<<<<<< HEAD
             camelot.read_pdf(filename)
         assert str(e.value) == 'No tables found on page-1'
-=======
-            tables = camelot.read_pdf(filename)
-        assert str(e.value) == "No tables found on page-1"
->>>>>>> 5efbcdce
 
 
 def test_no_tables_found_logs_suppressed():
@@ -129,8 +98,4 @@
     filename = os.path.join(testdir, "health_protected.pdf")
     message = "file has not been decrypted"
     with pytest.raises(Exception, match=message):
-<<<<<<< HEAD
-        camelot.read_pdf(filename, password='wrongpass')
-=======
-        tables = camelot.read_pdf(filename, password="wrongpass")
->>>>>>> 5efbcdce
+        camelot.read_pdf(filename, password='wrongpass')