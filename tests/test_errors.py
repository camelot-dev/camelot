# -*- coding: utf-8 -*-

import os
import sys
import warnings

import pytest

import camelot


testdir = os.path.dirname(os.path.abspath(__file__))
testdir = os.path.join(testdir, "files")
filename = os.path.join(testdir, "foo.pdf")

skip_on_windows = pytest.mark.skipif(
    sys.platform.startswith("win"),
    reason="Ghostscript not installed in Windows test environment",
)


def test_unknown_flavor():
    message = "Unknown flavor specified." " Use either 'lattice' or 'stream'"
    with pytest.raises(NotImplementedError, match=message):
        tables = camelot.read_pdf(filename, flavor="chocolate")


def test_input_kwargs():
    message = "columns cannot be used with flavor='lattice'"
    with pytest.raises(ValueError, match=message):
        tables = camelot.read_pdf(filename, columns=["10,20,30,40"])


def test_unsupported_format():
    message = "File format not supported"
    filename = os.path.join(testdir, "foo.csv")
    with pytest.raises(NotImplementedError, match=message):
        tables = camelot.read_pdf(filename)


@skip_on_windows
def test_no_tables_found_logs_suppressed():
    filename = os.path.join(testdir, "foo.pdf")
    with warnings.catch_warnings():
        # the test should fail if any warning is thrown
        warnings.simplefilter("error")
        try:
            tables = camelot.read_pdf(filename, suppress_stdout=True)
        except Warning as e:
            warning_text = str(e)
            pytest.fail(f"Unexpected warning: {warning_text}")


def test_no_tables_found_warnings_suppressed():
    filename = os.path.join(testdir, "empty.pdf")
    with warnings.catch_warnings():
        # the test should fail if any warning is thrown
        warnings.simplefilter("error")
        try:
            tables = camelot.read_pdf(filename, suppress_stdout=True)
        except Warning as e:
            warning_text = str(e)
            pytest.fail(f"Unexpected warning: {warning_text}")


def test_no_password():
    filename = os.path.join(testdir, "health_protected.pdf")
    message = "File has not been decrypted"
    with pytest.raises(Exception, match=message):
        tables = camelot.read_pdf(filename)


def test_bad_password():
    filename = os.path.join(testdir, "health_protected.pdf")
    message = "File has not been decrypted"
    with pytest.raises(Exception, match=message):
        tables = camelot.read_pdf(filename, password="wrongpass")


def test_stream_equal_length():
    message = "Length of table_areas and columns" " should be equal"
    with pytest.raises(ValueError, match=message):
        tables = camelot.read_pdf(
            filename,
            flavor="stream",
            table_areas=["10,20,30,40"],
            columns=["10,20,30,40", "10,20,30,40"],
        )


def test_image_warning():
    filename = os.path.join(testdir, "image.pdf")
    with warnings.catch_warnings():
        warnings.simplefilter("error", category=UserWarning)
        with pytest.raises(UserWarning) as e:
            tables = camelot.read_pdf(filename)
            assert (
                str(e.value)
                == "page-1 is image-based, camelot only works on text-based pages."
            )


def test_stream_no_tables_on_page():
    filename = os.path.join(testdir, "empty.pdf")
    with warnings.catch_warnings():
        warnings.simplefilter("error")
        with pytest.raises(UserWarning) as e:
            tables = camelot.read_pdf(filename, flavor="stream")
        assert str(e.value) == "No tables found on page-1"


def test_stream_no_tables_in_area():
    filename = os.path.join(testdir, "only_page_number.pdf")
    with warnings.catch_warnings():
        warnings.simplefilter("error")
        with pytest.raises(UserWarning) as e:
            tables = camelot.read_pdf(filename, flavor="stream")
        assert str(e.value) == "No tables found in table area 1"


def test_lattice_no_tables_on_page():
    filename = os.path.join(testdir, "empty.pdf")
    with warnings.catch_warnings():
        warnings.simplefilter("error", category=UserWarning)
        with pytest.raises(UserWarning) as e:
            tables = camelot.read_pdf(filename, flavor="lattice")
        assert str(e.value) == "No tables found on page-1"


def test_lattice_unknown_backend():
    message = "Unknown backend 'mupdf' specified. Please use either 'poppler' or 'ghostscript'."
    with pytest.raises(NotImplementedError, match=message):
        tables = camelot.read_pdf(filename, backend="mupdf")


def test_lattice_no_convert_method():
    class ConversionBackend(object):
        pass

    message = "must implement a 'convert' method"
    with pytest.raises(NotImplementedError, match=message):
        tables = camelot.read_pdf(filename, backend=ConversionBackend())

<<<<<<< HEAD
def test_bad_password():
    filename = os.path.join(testdir, "health_protected.pdf")
    message = "file has not been decrypted"
    with pytest.raises(Exception, match=message):
        tables = camelot.read_pdf(filename, password="wrongpass")

def test_content_type():
    url="https://camelot-py.readthedocs.io/en/master/_static/csv/foo.csv"
    message = "File format not supported"
    with pytest.raises(NotImplementedError, match=message):
        tables = camelot.read_pdf(url)
=======

def test_lattice_ghostscript_deprecation_warning():
    ghostscript_deprecation_warning = (
        "'ghostscript' will be replaced by 'poppler' as the default image conversion"
        " backend in v0.12.0. You can try out 'poppler' with backend='poppler'."
    )

    with warnings.catch_warnings():
        warnings.simplefilter("error")
        with pytest.raises(DeprecationWarning) as e:
            tables = camelot.read_pdf(filename)
            assert str(e.value) == ghostscript_deprecation_warning
>>>>>>> 35298b5c
<|MERGE_RESOLUTION|>--- conflicted
+++ resolved
@@ -141,19 +141,20 @@
     with pytest.raises(NotImplementedError, match=message):
         tables = camelot.read_pdf(filename, backend=ConversionBackend())
 
-<<<<<<< HEAD
+
 def test_bad_password():
     filename = os.path.join(testdir, "health_protected.pdf")
     message = "file has not been decrypted"
     with pytest.raises(Exception, match=message):
         tables = camelot.read_pdf(filename, password="wrongpass")
 
+
 def test_content_type():
     url="https://camelot-py.readthedocs.io/en/master/_static/csv/foo.csv"
     message = "File format not supported"
     with pytest.raises(NotImplementedError, match=message):
         tables = camelot.read_pdf(url)
-=======
+
 
 def test_lattice_ghostscript_deprecation_warning():
     ghostscript_deprecation_warning = (
@@ -165,5 +166,4 @@
         warnings.simplefilter("error")
         with pytest.raises(DeprecationWarning) as e:
             tables = camelot.read_pdf(filename)
-            assert str(e.value) == ghostscript_deprecation_warning
->>>>>>> 35298b5c
+            assert str(e.value) == ghostscript_deprecation_warning