--- conflicted
+++ resolved
@@ -1,10 +1,4 @@
-<<<<<<< HEAD
-# -*- coding: utf-8 -*-
-
 from .pdfium_backend import PdfiumBackend
-from .poppler_backend import PopplerBackend
-=======
->>>>>>> 0ebcd1c3
 from .ghostscript_backend import GhostscriptBackend
 from .poppler_backend import PopplerBackend
 
@@ -16,13 +10,8 @@
 }
 
 
-<<<<<<< HEAD
-class ImageConversionBackend(object):
+class ImageConversionBackend:
     def __init__(self, backend="pdfium", use_fallback=True):
-=======
-class ImageConversionBackend:
-    def __init__(self, backend="poppler", use_fallback=True):
->>>>>>> 0ebcd1c3
         if backend not in BACKENDS.keys():
             raise ValueError(f"Image conversion backend '{backend}' not supported")
 
