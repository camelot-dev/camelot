--- conflicted
+++ resolved
@@ -195,14 +195,7 @@
             )
         if table.flavor != "lattice" and kind in ["line"]:
             raise NotImplementedError(
-<<<<<<< HEAD
-                "{flavor} flavor does not support kind='{kind}'".format(
-                    flavor=table.flavor,
-                    kind=kind
-                )
-=======
-                f"Stream flavor does not support kind='{kind}'"
->>>>>>> 5efbcdce
+                f"{table.flavor} flavor does not support kind='{kind}'"
             )
 
         plot_method = getattr(self, kind)
