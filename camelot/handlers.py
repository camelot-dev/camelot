--- conflicted
+++ resolved
@@ -133,12 +133,7 @@
             infile = PdfFileReader(fileobj, strict=False)
             if infile.isEncrypted:
                 infile.decrypt(self.password)
-<<<<<<< HEAD
-            fpath = build_file_path_in_temp_dir(
-                "page-{page}.pdf".format(page=page))
-=======
-            fpath = os.path.join(temp, f"page-{page}.pdf")
->>>>>>> 5efbcdce
+            fpath = build_file_path_in_temp_dir(f"page-{page}.pdf")
             froot, fext = os.path.splitext(fpath)
             p = infile.getPage(page - 1)
             outfile = PdfFileWriter()
@@ -200,7 +195,6 @@
         """
         layout_kwargs = layout_kwargs or {}
         tables = []
-<<<<<<< HEAD
 
         parser_obj = PARSERS[flavor]
         parser = parser_obj(debug=self.debug, **kwargs)
@@ -216,22 +210,7 @@
                                       page_idx, layout_kwargs)
             if not suppress_stdout:
                 rootname = os.path.basename(parser.rootname)
-                logger.info(
-                    "Processing {rootname}".format(rootname=rootname))
+                logger.info(f"Processing {rootname}")
             t = parser.extract_tables()
             tables.extend(t)
-=======
-        with TemporaryDirectory() as tempdir:
-            for p in self.pages:
-                self._save_page(self.filepath, p, tempdir)
-            pages = [
-                os.path.join(tempdir, f"page-{p}.pdf") for p in self.pages
-            ]
-            parser = Lattice(**kwargs) if flavor == "lattice" else Stream(**kwargs)
-            for p in pages:
-                t = parser.extract_tables(
-                    p, suppress_stdout=suppress_stdout, layout_kwargs=layout_kwargs
-                )
-                tables.extend(t)
->>>>>>> 5efbcdce
         return TableList(sorted(tables))