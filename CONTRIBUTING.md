--- conflicted
+++ resolved
@@ -3,6 +3,8 @@
 Thank you for your interest in improving this project.
 This project is open-source under the [MIT license] and
 welcomes contributions in the form of bug reports, feature requests, and pull requests.
+
+Kenneth Reitz has also written an [essay](https://www.kennethreitz.org/essays/2013/01/27/be-cordial-or-be-on-your-way) on this topic, which you should read.
 
 Here is a list of important resources for contributors:
 
@@ -18,11 +20,7 @@
 
 ## How to report a bug
 
-<<<<<<< HEAD
 Report bugs on the [Issue Tracker].
-=======
-Kenneth Reitz has also written an [essay](https://www.kennethreitz.org/essays/2013/01/27/be-cordial-or-be-on-your-way) on this topic, which you should read.
->>>>>>> 0f96c002
 
 When filing an issue, make sure to answer these questions:
 
