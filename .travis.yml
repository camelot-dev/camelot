--- conflicted
+++ resolved
@@ -10,11 +10,7 @@
     - stage: test
       script:
         - make test
-<<<<<<< HEAD
-      python: '3.5'
-=======
       python: '3.6'
->>>>>>> 5efbcdce
     - stage: test
       script:
         - make test
